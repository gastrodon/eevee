--- conflicted
+++ resolved
@@ -89,15 +89,10 @@
 }
 
 pub fn evolve<
-<<<<<<< HEAD
-    #[cfg(not(feature = "parallel"))] G: Genome,
-    #[cfg(feature = "parallel")] G: Genome + Send,
-=======
-    N: Node,
-    C: Connection<N>,
-    #[cfg(not(feature = "parallel"))] G: Genome,
+    N: Node,
+    C: Connection<N>,
+    #[cfg(not(feature = "parallel"))] G: Genome<N, C>,
     #[cfg(feature = "parallel")] G: Genome<N, C> + Send,
->>>>>>> a9b7584d
     H: RngCore + Probabilities + Happens,
     I: FnOnce((usize, usize)) -> (Vec<Specie<N, C, G>>, usize),
     #[cfg(not(feature = "parallel"))] A: Fn(f64) -> f64,
